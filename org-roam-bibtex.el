--- conflicted
+++ resolved
@@ -112,28 +112,16 @@
 (defcustom org-roam-bibtex-preformat-keywords "=key="
   "The template prompt wildcards for preformatting.
 Only relevant when `org-roam-bibtex-preformat-templates' is set
-<<<<<<< HEAD
-to t (default).  This can be a string, a list of strings or a cons-cell
-alist, where each element is (STRING . STRING).
-=======
 to t (default).  This can be a string, a list of strings or a
 cons-cell alist, where each element is (STRING . STRING).
->>>>>>> eb71d70f
 
 Use only alphanumerical characters, dash and underscore.  See
 `org-roam-bibtex-edit-notes' for implementation details.
 
-<<<<<<< HEAD
-1. If the value is a string, a single keyword, it is treated as
-a BibTeX field-name, such as =key=.  In the following example all
-the prompts with the '=key=' keyword will be preformatted, as well as
-the corresponding match group %\\1.
-=======
 1. If the value is a string, a single keyword, it is treated as a
 BibTeX field-name, such as =key=.  In the following example all
 the prompts with the '=key=' keyword will be preformatted, as
 well as the corresponding match group %\\1.
->>>>>>> eb71d70f
 
 \(setq org-roam-bibtex-preformat-keywords \"=key=\")
 \(setq org-roam-capture-templates
@@ -157,13 +145,8 @@
 3. If the value is a list of cons cells, then the car of the cons
 cell is treated as a prompt keyword and the cdr as a BibTeX field
 name, and the latter will be used to retrieve the relevant value
-<<<<<<< HEAD
-from the BibTeX entry.  If cdr is omitted, then the car is treated
-as the field name.
-=======
 from the BibTeX entry.  If cdr is omitted, then the car is
 treated as the field name.
->>>>>>> eb71d70f
 
 \(setq org-roam-bibtex-preformat-keywords
       '((\"citekey\" . \"=key=\")
